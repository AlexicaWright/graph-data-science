package org.neo4j.graphalgo;

import com.carrotsearch.hppc.IntDoubleMap;
import org.neo4j.graphalgo.core.GraphLoader;
import org.neo4j.graphalgo.core.ProcedureConfiguration;
import org.neo4j.graphalgo.core.heavyweight.HeavyGraph;
import org.neo4j.graphalgo.core.heavyweight.HeavyGraphFactory;
import org.neo4j.graphalgo.core.utils.Pools;
import org.neo4j.graphalgo.core.utils.ProgressLogger;
import org.neo4j.graphalgo.core.utils.ProgressTimer;
import org.neo4j.graphalgo.core.utils.TerminationFlag;
import org.neo4j.graphalgo.exporter.LabelPropagationExporter;
import org.neo4j.graphalgo.impl.LabelPropagation;
import org.neo4j.graphalgo.results.LabelPropagationStats;
import org.neo4j.graphdb.Direction;
import org.neo4j.kernel.api.KernelTransaction;
import org.neo4j.kernel.internal.GraphDatabaseAPI;
import org.neo4j.logging.Log;
import org.neo4j.procedure.Context;
import org.neo4j.procedure.Description;
import org.neo4j.procedure.Mode;
import org.neo4j.procedure.Name;
import org.neo4j.procedure.Procedure;

import java.util.Arrays;
import java.util.Map;
import java.util.concurrent.ExecutorService;
import java.util.stream.Stream;

import static java.lang.String.format;

public final class LabelPropagationProc {

    public static final String CONFIG_WEIGHT_KEY = "weightProperty";
    public static final String CONFIG_PARTITION_KEY = "partitionProperty";
    public static final Integer DEFAULT_ITERATIONS = 1;
    public static final Boolean DEFAULT_WRITE = Boolean.TRUE;
    public static final String DEFAULT_WEIGHT_KEY = "weight";
    public static final String DEFAULT_PARTITION_KEY = "partition";

    @Context
    public GraphDatabaseAPI dbAPI;

    @Context
    public Log log;

    @Context
    public KernelTransaction transaction;

    @Procedure(name = "algo.labelPropagation", mode = Mode.WRITE)
    @Description("CALL algo.labelPropagation(" +
            "label:String, relationship:String, direction:String, " +
            "{iterations:1, weightProperty:'weight', partitionProperty:'partition', write:true}) " +
            "YIELD nodes, iterations, loadMillis, computeMillis, writeMillis, write, weightProperty, partitionProperty - " +
            "simple label propagation kernel")
    public Stream<LabelPropagationStats> labelPropagation(
            @Name(value = "label", defaultValue = "") String label,
            @Name(value = "relationship", defaultValue = "") String relationshipType,
            @Name(value = "direction", defaultValue = "OUTGOING") String directionName,
            @Name(value = "config", defaultValue = "{}") Map<String, Object> config) {

        final ProcedureConfiguration configuration = ProcedureConfiguration.create(config)
                .overrideNodeLabelOrQuery(label)
                .overrideRelationshipTypeOrQuery(relationshipType);

        final Direction direction = parseDirection(directionName);
        final int iterations = configuration.getIterations(DEFAULT_ITERATIONS);
        final int batchSize = configuration.getBatchSize();
        final int concurrency = configuration.getConcurrency();
        final String partitionProperty = configuration.getString(CONFIG_PARTITION_KEY, DEFAULT_PARTITION_KEY);
        final String weightProperty = configuration.getString(CONFIG_WEIGHT_KEY, DEFAULT_WEIGHT_KEY);

        LabelPropagationStats.Builder stats = new LabelPropagationStats.Builder()
                .iterations(iterations)
                .partitionProperty(partitionProperty)
                .weightProperty(weightProperty);

        HeavyGraph graph = load(
                configuration.getNodeLabelOrQuery(),
                configuration.getRelationshipOrQuery(),
                direction,
                partitionProperty,
                weightProperty,
                batchSize,
                concurrency,
                stats);

        IntDoubleMap labels = compute(direction, iterations, batchSize, concurrency, graph, stats);

        stats.nodes(labels.size());

        if (configuration.isWriteFlag(DEFAULT_WRITE) && partitionProperty != null) {
<<<<<<< HEAD
            write(batchSize, partitionProperty, graph, labels, stats, configuration);
=======
            write(concurrency, partitionProperty, graph, labels, stats);
>>>>>>> 82e4eeb8
        }

        return Stream.of(stats.build());
    }

    private HeavyGraph load(
            String label,
            String relationshipType,
            Direction direction,
            String partitionKey,
            String weightKey,
            int batchSize,
            int concurrency,
            LabelPropagationStats.Builder stats) {

        try (ProgressTimer timer = stats.timeLoad()) {
            return (HeavyGraph) new GraphLoader(dbAPI, Pools.DEFAULT)
                    .withLog(log)
                    .withOptionalLabel(label)
                    .withOptionalRelationshipType(relationshipType)
                    .withOptionalRelationshipWeightsFromProperty(weightKey, 1.0d)
                    .withOptionalNodeWeightsFromProperty(weightKey, 1.0d)
                    .withOptionalNodeProperty(partitionKey, 0.0d)
                    .withDirection(direction)
                    .withBatchSize(batchSize)
                    .withConcurrency(concurrency)
                    .load(HeavyGraphFactory.class);
        }
    }

    private IntDoubleMap compute(
            Direction direction,
            int iterations,
            int batchSize,
            int concurrency,
            HeavyGraph graph,
            LabelPropagationStats.Builder stats) {
        try (ProgressTimer timer = stats.timeEval()) {
            ExecutorService pool = batchSize > 0 ? Pools.DEFAULT : null;
            batchSize = Math.max(1, batchSize);
            final LabelPropagation labelPropagation = new LabelPropagation(graph, batchSize, concurrency, pool);
            final IntDoubleMap result = labelPropagation
                    .withProgressLogger(ProgressLogger.wrap(log, "LabelPropagation"))
                    .withTerminationFlag(TerminationFlag.wrap(transaction))
                    .compute(direction, iterations);
            labelPropagation.release();
            graph.release();
            return result;
        }
    }

    private void write(
            int concurrency,
            String partitionKey,
            HeavyGraph graph,
            IntDoubleMap labels,
            LabelPropagationStats.Builder stats, ProcedureConfiguration configuration) {
        stats.write(true);
        try (ProgressTimer timer = stats.timeWrite()) {
            new LabelPropagationExporter(dbAPI, graph, log, partitionKey, Pools.DEFAULT)
<<<<<<< HEAD
                    .withConcurrency(configuration.getConcurrency())
=======
                    .withConcurrency(concurrency)
>>>>>>> 82e4eeb8
                    .write(labels);
        }
    }

    private static final Direction[] ALLOWED_DIRECTION = Arrays
            .stream(Direction.values())
            .filter(d -> d != Direction.BOTH)
            .toArray(Direction[]::new);

    private static Direction parseDirection(String directionString) {
        if (null == directionString) {
            return Direction.OUTGOING;
        }
        Direction direction;
        try {
            direction = Direction.valueOf(directionString.toUpperCase());
        } catch (Exception e) {
            throw new IllegalArgumentException(
                    format(
                            "Cannot convert value '%s' to Direction. Legal values are '%s'.",
                            directionString,
                            Arrays.toString(ALLOWED_DIRECTION)
                    )
            );
        }
        if (direction == Direction.BOTH) {
            throw new IllegalArgumentException(
                    format(
                            "Direction BOTH is not allowed. Legal values are '%s'.",
                            Arrays.toString(ALLOWED_DIRECTION)
                    )
            );
        }
        return direction;
    }
}<|MERGE_RESOLUTION|>--- conflicted
+++ resolved
@@ -90,11 +90,7 @@
         stats.nodes(labels.size());
 
         if (configuration.isWriteFlag(DEFAULT_WRITE) && partitionProperty != null) {
-<<<<<<< HEAD
-            write(batchSize, partitionProperty, graph, labels, stats, configuration);
-=======
             write(concurrency, partitionProperty, graph, labels, stats);
->>>>>>> 82e4eeb8
         }
 
         return Stream.of(stats.build());
@@ -151,15 +147,11 @@
             String partitionKey,
             HeavyGraph graph,
             IntDoubleMap labels,
-            LabelPropagationStats.Builder stats, ProcedureConfiguration configuration) {
+            LabelPropagationStats.Builder stats) {
         stats.write(true);
         try (ProgressTimer timer = stats.timeWrite()) {
             new LabelPropagationExporter(dbAPI, graph, log, partitionKey, Pools.DEFAULT)
-<<<<<<< HEAD
-                    .withConcurrency(configuration.getConcurrency())
-=======
                     .withConcurrency(concurrency)
->>>>>>> 82e4eeb8
                     .write(labels);
         }
     }
