--- conflicted
+++ resolved
@@ -128,11 +128,7 @@
         AllocationTracker tracker = AllocationTracker.create();
         Graph graph = load(graphLoader.withAllocationTracker(tracker), configuration, stats);
 
-<<<<<<< HEAD
         if (graph.isEmpty()) {
-=======
-        if (graph.nodeCount() == 0) {
->>>>>>> 0546ab36
             graph.release();
             return Stream.of(LabelPropagationStats.EMPTY);
         }
@@ -185,11 +181,7 @@
         AllocationTracker tracker = AllocationTracker.create();
         Graph graph = load(graphLoader.withAllocationTracker(tracker), configuration, stats);
 
-<<<<<<< HEAD
         if (graph.isEmpty()) {
-=======
-        if (graph.nodeCount() == 0L) {
->>>>>>> 0546ab36
             graph.release();
             return Stream.empty();
         }
